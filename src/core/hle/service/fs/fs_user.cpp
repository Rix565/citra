--- conflicted
+++ resolved
@@ -61,7 +61,6 @@
     const auto attributes = rp.Pop<u32>(); // TODO(Link Mauve): do something with those attributes.
     std::vector<u8> filename = rp.PopStaticBuffer();
     ASSERT(filename.size() == filename_size);
-<<<<<<< HEAD
     const std::shared_ptr<FileSys::Path> file_path =
         std::make_shared<FileSys::Path>(filename_type, std::move(filename));
 
@@ -76,7 +75,7 @@
             auto result = this->archives.OpenFileFromArchive(archive_handle, *file_path, mode);
             *open_file_res = result.first;
             if (!open_file_res->Succeeded()) {
-                LOG_ERROR(Service_FS, "failed to get a handle for file {}", file_path->DebugStr());
+                LOG_DEBUG(Service_FS, "failed to get a handle for file {}", file_path->DebugStr());
             }
             return result.second.count();
         },
@@ -90,25 +89,6 @@
                 rb.PushMoveObjects<Kernel::Object>(nullptr);
             }
         });
-=======
-    const FileSys::Path file_path(filename_type, std::move(filename));
-
-    LOG_DEBUG(Service_FS, "path={}, mode={} attrs={}", file_path.DebugStr(), mode.hex, attributes);
-
-    const auto [file_res, open_timeout_ns] =
-        archives.OpenFileFromArchive(archive_handle, file_path, mode);
-    IPC::RequestBuilder rb = rp.MakeBuilder(1, 2);
-    rb.Push(file_res.Code());
-    if (file_res.Succeeded()) {
-        std::shared_ptr<File> file = *file_res;
-        rb.PushMoveObjects(file->Connect());
-    } else {
-        rb.PushMoveObjects<Kernel::Object>(nullptr);
-        LOG_DEBUG(Service_FS, "failed to get a handle for file {}", file_path.DebugStr());
-    }
-
-    ctx.SleepClientThread("fs_user::open", open_timeout_ns, nullptr);
->>>>>>> 9b49d946
 }
 
 void FS_USER::OpenFileDirectly(Kernel::HLERequestContext& ctx) {
